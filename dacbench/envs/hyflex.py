"""
Python wrapper classes for HyFlex (should be a separate file, or even project)
"""

from enum import Enum

from typing import List

import numpy as np

<<<<<<< HEAD
class ProblemDomain:
    """
    This class implements a generic python wrapper for HyFlex problem domains.
=======
import requests

HeuristicType = Enum('HeuristicType', 'CROSSOVER LOCAL_SEARCH MUTATION OTHER RUIN_RECREATE')
H_TYPE = HeuristicType

class ToyProblemDomain:
>>>>>>> 027d45b8
    """
    This class is a toy domain

    Example code for creating a toy environment:
        bench = HyFlexBenchmark(config_path='dacbench/additional_configs/hyflex/toy.json')
        env = bench.get_environment()
    """

<<<<<<< HEAD
    def __init__(self, domain: str, seed: int):
=======
    def __init__(self, seed: int):
>>>>>>> 027d45b8
        """
        Creates a new problem domain and creates a new random number generator using the seed provided. If
        the seed takes the value -1, the seed is generated taking the current System time. The random number generator
        is used for all stochastic operations, so the problem will be initialised in the same way if the seed is the
        same. Sets the solution memory size to 2.

        :param domain: the unqualified class name of the HyFlex domain to be wrapped, e.g., SAT, BinPacking, etc.
        :param seed: a random seed
        """
        # raise NotImplementedError
        self.heuristics = [lambda x: x-2,
                           lambda x: x+1,
                           lambda x: x+2,
                           lambda x: x / 2 if x % 2 == 0 else 2 * x]
        self.heuristics_of_type = {HeuristicType.CROSSOVER: [],
                                   HeuristicType.LOCAL_SEARCH: [0],
                                   HeuristicType.MUTATION: [1, 2],
                                   HeuristicType.OTHER: [],
                                   HeuristicType.RUIN_RECREATE: [3]
                                   }
        self.mem_size = 2
        self.mem = None
        self.base = None
<<<<<<< HEAD
=======

    def getHeuristicsOfType(self, heuristicType: HeuristicType) -> List[int]:
        """
        Gets an array of heuristicIDs of the type specified by heuristicType.

        :param heuristicType: the heuristic type.
        :return: An list containing the indices of the heuristics of the type specified. If there are no heuristics of
            this type it returns None.
        """
        return self.heuristics_of_type[heuristicType]

    def loadInstance(self, instanceID: int) -> None:
        """
        Loads the instance specified by instanceID.

        :param instanceID: Specifies the instance to load. The ID's start at zero.
        :return: None
        """
        self.base = 1024 + 2**instanceID
        self.mem = [-1] * self.mem_size

    def setMemorySize(self, size: int) -> None:
        """
        Sets the size of the array where the solutions are stored. The default size is 2.

        :param size: The new size of the solution array.
        :return: None
        """
        self.mem_size = size
        self.mem = [-1] * self.mem_size

    def initialiseSolution(self, index: int) -> None:
        """
        Create an initial solution at a specified position in the memory array. The method of initialising the solution
        depends on the specific problem domain, but it is a random process, which will produce a different solution
        each time. The initialisation process may randomise all of the elements of the problem, or it may use a
        constructive heuristic with a randomised input.

        :param index: The index of the memory array at which the solution should be initialised.
        :return: None
        """
        self.mem[index] = self.base

    def getNumberOfHeuristics(self) -> int:
        """
        Gets the number of heuristics available in this problem domain

        :return: The number of heuristics available in this problem domain
        """
        return len(self.heuristics) 

    def applyHeuristicUnary(self, heuristicID: int, solutionSourceIndex: int, solutionDestinationIndex: int) -> float:
        """
        Applies the heuristic specified by heuristicID to the solution at position solutionSourceIndex and places the
        resulting solution at position solutionDestinationIndex in the solution array. If the heuristic is a
        CROSSOVER type then the solution at solutionSourceIndex is just copied to solutionDestinationIndex.

        :param heuristicID: The ID of the heuristic to apply (starts at zero)
        :param solutionSourceIndex: The index of the solution in the memory array to which to apply the heuristic
        :param solutionDestinationIndex: The index in the memory array at which to store the resulting solution
        :return: the objective function value of the solution created by applying the heuristic
        """
        s = self.heuristics[heuristicID](self.mem[solutionSourceIndex])
        self.mem[solutionDestinationIndex] = s if s >= 0 else self.mem[solutionSourceIndex]
        return self.mem[solutionDestinationIndex]


    def copySolution(self, solutionSourceIndex: int, solutionDestinationIndex: int) -> None:
        """
        Copies a solution from one position in the solution array to another

        :param solutionSourceIndex: The position of the solution to copy
        :param solutionDestinationIndex: The position in the array to copy the solution to.
        :return: None
        """
        self.mem[solutionDestinationIndex] = self.mem[solutionSourceIndex]

    def toString(self) -> str:
        """
        Gets the name of the problem domain. For example, "Bin Packing"

        :return: the name of the ProblemDomain
        """
        return "Toy"

    def getFunctionValue(self, solutionIndex: int) -> float:
        """
        Gets the objective function value of the solution at index solutionIndex

        :param solutionIndex: The index of the solution from which the objective function is required
        :return: A double value of the solution's objective function value.
        """
        return self.mem[solutionIndex]


class HyflexProblemDomain:
    """
    This class implements a generic python wrapper for HyFlex problem domains.
    
    Example code for creating a Hyflex environment:
        bench = HyFlexBenchmark() # use the HYFLEX_DEFAULTS default configuration in dacbench/benchmarks/hyflex_benchmark.py
        env = bench.get_environment()
    """

    def __init__(self, domain: str, seed: int, host: str = "http://127.0.0.1:8080"):
        """
        Creates a new problem domain and creates a new random number generator using the seed provided. If
        the seed takes the value -1, the seed is generated taking the current System time. The random number generator
        is used for all stochastic operations, so the problem will be initialised in the same way if the seed is the
        same. Sets the solution memory size to 2.

        :param domain: the unqualified class name of the HyFlex domain to be wrapped, e.g., SAT, BinPacking, etc.
        :param seed: a random seed
        """
        self.domain = domain
        self.seed = seed
        self.host = host
        self.token = requests.put(self.host + "/instantiate/" + domain + "/" + str(seed)).text

>>>>>>> 027d45b8

    def getHeuristicCallRecord(self) -> List[int]:
        """
        Shows how many times each low level heuristic has been called.

        :return: A list which contains an integer value for each low level heuristic, representing the number of times
            that heuristic has been called by the HyperHeuristic object.
        """
<<<<<<< HEAD
        raise NotImplementedError
=======
        return requests.get(self.host + "/heuristic/record/call/" + self.token).json()

>>>>>>> 027d45b8

    def getHeuristicCallTimeRecord(self) -> List[int]:
        """
        Shows the total time that each low level heuristic has been operating on the problem.

        :return: A list which contains an integer value representing the total number of milliseconds used by each low
            level heuristic.
        """
<<<<<<< HEAD
        raise NotImplementedError
=======
        return requests.get(self.host + "/heuristic/record/callTime/" + self.token).json()

>>>>>>> 027d45b8

    def setDepthOfSearch(self, depthOfSearch: float) -> None:
        """
        Sets the parameter specifying the extent to which a local search heuristic will modify the solution.
        This parameter is related to the number of improving steps to be completed by the local search heuristics.

        :param depthOfSearch: must be in the range 0 to 1. The initial value of 0.1 represents the default operation of
            the low level heuristic.
        :return: None
        """
<<<<<<< HEAD
        raise NotImplementedError
=======
        requests.post(self.host + "/search/depth/" + self.token + "/" + str(depthOfSearch))

>>>>>>> 027d45b8

    def setIntensityOfMutation(self, intensityOfMutation: float) -> None:
        """
        Sets the parameter specifying the extent to which a mutation or ruin-recreate low level heuristic will mutate
        the solution. For a mutation heuristic, this could mean the range of new values that a variable can take,
        in relation to its current value. It could mean how many variables are changed by one call to the heuristic.
        For a ruin-recreate heuristic, it could mean the percentage of the solution that is destroyed and rebuilt.
        For example, a value of 0.5 may indicate that half the solution will be rebuilt by a RUIN_RECREATE heuristic.
        The meaning of this variable is intentionally vaguely stated, as it depends on the heuristic in question,
        and the problem domain in question.

        :param intensityOfMutation: must be in the range 0 to 1. The initial value of 0.1 represents the default
            operation of the low level heuristic.
        :return: None
        """
<<<<<<< HEAD
        raise NotImplementedError
=======
        requests.post(self.host + "/mutationIntensity/" + self.token + "/" + str(intensityOfMutation))

>>>>>>> 027d45b8

    def getDepthOfSearch(self) -> float:
        """
        Gets the current intensity of mutation parameter.

        :return: the current value of the intensity of mutation parameter.
        """
<<<<<<< HEAD
        raise NotImplementedError
=======
        return requests.get(self.host + "/search/depth/" + self.token).text

>>>>>>> 027d45b8

    def getIntensityOfMutation(self) -> float:
        """
        Gets the current intensity of mutation parameter.

        :return: the current value of the intensity of mutation parameter.
        """
<<<<<<< HEAD
        raise NotImplementedError
=======
        return float(requests.get(self.host + "/mutationIntensity/" + self.token).text)

>>>>>>> 027d45b8

    def getHeuristicsOfType(self, heuristicType: HeuristicType) -> List[int]:
        """
        Gets an array of heuristicIDs of the type specified by heuristicType.

        :param heuristicType: the heuristic type.
        :return: A list containing the indices of the heuristics of the type specified. If there are no heuristics of
            this type it returns None.
        """
<<<<<<< HEAD
        # raise NotImplementedError
        return self.heuristics_of_type[heuristicType]
=======
        return list(requests.get(self.host + "/heuristic/" + self.token + "/" + str(heuristicType.name)).json())

>>>>>>> 027d45b8

    def getHeuristicsThatUseIntensityOfMutation(self) -> List[int]:
        """
        Gets an array of heuristicIDs that use the intensityOfMutation parameter

        :param heuristicType: the heuristic type.
        :return: An array containing the indexes of the heuristics that use the intensityOfMutation parameter, or None
            if there are no heuristics of this type.
        """
<<<<<<< HEAD
        raise NotImplementedError
=======
        return requests.get(self.host + "/heuristic/mutationIntensity/" + self.token).json()

>>>>>>> 027d45b8

    def getHeuristicsThatUseDepthOfSearch(self) -> List[int]:
        """
        Gets an array of heuristicIDs that use the depthOfSearch parameter

        :param heuristicType: the heuristic type.
        :return: An array containing the indexes of the heuristics that use the depthOfSearch parameter, or None if
            there are no heuristics of this type.
        """
<<<<<<< HEAD
        raise NotImplementedError
=======
        return requests.get(self.host + "/heuristic/depth/" + self.token).json()

>>>>>>> 027d45b8

    def loadInstance(self, instanceID: int) -> None:
        """
        Loads the instance specified by instanceID.

        :param instanceID: Specifies the instance to load. The ID's start at zero.
        :return: None
        """
<<<<<<< HEAD
        # raise NotImplementedError
        self.base = 1024 + 2**instanceID
        self.mem = [-1] * self.mem_size
=======
        requests.post(self.host + "/instance/" + self.token + "/" + str(instanceID))

>>>>>>> 027d45b8

    def setMemorySize(self, size: int) -> None:
        """
        Sets the size of the array where the solutions are stored. The default size is 2.

        :param size: The new size of the solution array.
        :return: None
        """
<<<<<<< HEAD
        # raise NotImplementedError
        self.mem_size = size
        self.mem = [-1] * self.mem_size
=======
        requests.post(self.host + "/memorySize/" + self.token + "/" + str(size))

>>>>>>> 027d45b8

    def initialiseSolution(self, index: int) -> None:
        """
        Create an initial solution at a specified position in the memory array. The method of initialising the solution
        depends on the specific problem domain, but it is a random process, which will produce a different solution
        each time. The initialisation process may randomise all of the elements of the problem, or it may use a
        constructive heuristic with a randomised input.

        :param index: The index of the memory array at which the solution should be initialised.
        :return: None
        """
<<<<<<< HEAD
        # raise NotImplementedError
        self.mem[index] = self.base
=======
        requests.put(self.host + "/solution/init/" + self.token + "/" + str(index))

>>>>>>> 027d45b8

    def getNumberOfHeuristics(self) -> None:
        """
        Gets the number of heuristics available in this problem domain

        :return: The number of heuristics available in this problem domain
        """
<<<<<<< HEAD
        raise NotImplementedError
=======
        return int(requests.get(self.host + "/heuristic/num/" + self.token).text)

>>>>>>> 027d45b8

    def applyHeuristicUnary(self, heuristicID: int, solutionSourceIndex: int, solutionDestinationIndex: int) -> float:
        """
        Applies the heuristic specified by heuristicID to the solution at position solutionSourceIndex and places the
        resulting solution at position solutionDestinationIndex in the solution array. If the heuristic is a
        CROSSOVER type then the solution at solutionSourceIndex is just copied to solutionDestinationIndex.

        :param heuristicID: The ID of the heuristic to apply (starts at zero)
        :param solutionSourceIndex: The index of the solution in the memory array to which to apply the heuristic
        :param solutionDestinationIndex: The index in the memory array at which to store the resulting solution
        :return: the objective function value of the solution created by applying the heuristic
        """
<<<<<<< HEAD
        # raise NotImplementedError
        s = self.heuristics[heuristicID](self.mem[solutionSourceIndex])
        self.mem[solutionDestinationIndex] = s if s >= 0 else self.mem[solutionSourceIndex]
        return self.mem[solutionDestinationIndex]
=======
        return float(requests.post(self.host + "/heuristic/apply/" + self.token + "/" + str(heuristicID) + "/" + str(
            solutionSourceIndex) + "/" + str(solutionDestinationIndex)).text)

>>>>>>> 027d45b8

    def applyHeuristicBinary(self, heuristicID: int, solutionSourceIndex1: int, solutionSourceIndex2: int,
                             solutionDestinationIndex: int) -> float:
        """
        Apply the heuristic specified by heuristicID to the solutions at position solutionSourceIndex1 and position
        solutionSourceIndex2 and put the resulting solution at position solutionDestinationIndex. The heuristic can
        be of any type (including CROSSOVER).

        :param heuristicID: The ID of the heuristic to apply (starts at zero)
        :param solutionSourceIndex1: The index of the first solution in the memory array to which to apply the heuristic
        :param solutionSourceIndex2: The index of the second solution in the memory array to which to apply the heuristic
        :param solutionDestinationIndex: The index in the memory array at which to store the resulting solution
        :return: the objective function value of the solution created by applying the heuristic
        """
<<<<<<< HEAD
        raise NotImplementedError
=======
        return float(requests.post(self.host + "/heuristic/apply/" + self.token + "/" + str(heuristicID) + "/" + str(
            solutionSourceIndex1) + "/" + str(solutionSourceIndex2) + "/" + str(solutionDestinationIndex)).text)

>>>>>>> 027d45b8

    def copySolution(self, solutionSourceIndex: int, solutionDestinationIndex: int) -> None:
        """
        Copies a solution from one position in the solution array to another

        :param solutionSourceIndex: The position of the solution to copy
        :param solutionDestinationIndex: The position in the array to copy the solution to.
        :return: None
        """
<<<<<<< HEAD
        # raise NotImplementedError
        self.mem[solutionDestinationIndex] = self.mem[solutionSourceIndex]
=======
        requests.post(self.host + "/solution/copy/" + self.token + "/" + str(solutionSourceIndex) + "/" + str(
            solutionDestinationIndex))

>>>>>>> 027d45b8

    def toString(self) -> str:
        """
        Gets the name of the problem domain. For example, "Bin Packing"

        :return: the name of the ProblemDomain
        """
<<<<<<< HEAD
        raise NotImplementedError
=======
        return requests.get(self.host + "/toString/" + self.token).text

>>>>>>> 027d45b8

    def getNumberOfInstances(self) -> int:
        """
        Gets the number of instances available in this problem domain

        :return: the number of instances available
        """
<<<<<<< HEAD
        raise NotImplementedError
=======
        return int(requests.get(self.host + "/instances/" + self.token).text)

>>>>>>> 027d45b8

    def bestSolutionToString(self) -> str:
        """
        Returns the objective function value of the best solution found so far by the HyperHeuristic.

        :return: The objective function value of the best solution.
        """
<<<<<<< HEAD
        raise NotImplementedError
=======
        return requests.get(self.host + "/solution/best/toString/" + self.token).text

>>>>>>> 027d45b8

    def getBestSolutionValue(self) -> float:
        """
        Returns the objective function value of the best solution found so far by the HyperHeuristic.

        :return: The objective function value of the best solution.
        """
<<<<<<< HEAD
=======
        return float(requests.get(self.host + "/solution/best/value/" + self.token).text)

>>>>>>> 027d45b8

    def solutionToString(self, solutionIndex: int) -> str:
        """
        Gets a String representation of a given solution in memory

        :param solutionIndex: The index of the solution of which a String representation is required
        :return: A String representation of the solution at solutionIndex in the solution memory
        """
<<<<<<< HEAD
        raise NotImplementedError
=======
        return requests.get(self.host + "/solution/toString/" + self.token + "/" + str(solutionIndex)).text

>>>>>>> 027d45b8

    def getFunctionValue(self, solutionIndex: int) -> float:
        """
        Gets the objective function value of the solution at index solutionIndex

        :param solutionIndex: The index of the solution from which the objective function is required
        :return: A double value of the solution's objective function value.
        """
        # raise NotImplementedError
<<<<<<< HEAD
        return self.mem[solutionIndex]
=======
        return float(requests.get(self.host + "/solution/functionValue/" + self.token + "/" + str(solutionIndex)).text)


    # return self.mem[solutionIndex]
>>>>>>> 027d45b8

    def compareSolutions(self, solutionIndex1: int, solutionIndex2: int) -> bool:
        """
        Compares the two solutions on their structure (i.e. in the solution space, not in the objective/fitness
        function space).

        :param solutionIndex1: The index of the first solution in the comparison
        :param solutionIndex2: The index of the second solution in the comparison
        :return: true if the solutions are identical, false otherwise.
        """
<<<<<<< HEAD
        raise NotImplementedError
=======
        return bool(requests.get(
            self.host + "/solution/compare/" + self.token + "/" + str(solutionIndex1) + "/" + str(solutionIndex2)).text)
>>>>>>> 027d45b8


"""
Gym Environment for HyFlex
"""
from dacbench import AbstractEnv

class HyFlexEnv(AbstractEnv):
    """
    Environment to control the step size of CMA-ES
    """

    def __init__(self, config):
        """
        Initialize CMA Env

        Parameters
        -------
        config : objdict
            Environment configuration
        """
        super(HyFlexEnv, self).__init__(config)
        self.seed(config["seed"])

        # some useful constants
        # solution memory indices
        self.mem_size = 3
        self.s_best = 0  # mem pos for best
        self.s_inc = 1  # mem pos for incumbent
        self.s_prop = 2  # mem pos for proposal
        # actions
        self.reject = 0  # action corresponding to reject
        self.accept = 1  # action corresponding to accept

        self.seed = config["seed"]

        # The following variables are (re)set at reset
        self.problem = None  # HyFlex ProblemDomain object ~ current DAC instance
        self.unary_heuristics = None  # indices for unary heuristics
        self.binary_heuristics = None  # indices for binary heuristics
        self.f_best = None  # fitness of current best
        self.f_prop = None  # fitness of proposal
        self.f_inc = None  # fitness of incumbent

        if "reward_function" in config.keys():
            self.get_reward = config["reward_function"]
        else:
            self.get_reward = self.get_default_reward

        if "state_method" in config.keys():
            self.get_state = config["state_method"]
        else:
            self.get_state = self.get_default_state

    def step(self, action):
        """
        Execute environment step

        Parameters
        ----------
        action : list
            action to execute

        Returns
        -------
        np.array, float, bool, dict
            state, reward, done, info
        """
        done = super(HyFlexEnv, self).step_()

        if action == self.accept:
            # accept previous proposal as new incumbent
            self.problem.copySolution(self.s_prop, self.s_inc)
            self.f_inc = self.f_prop

        # generate a new proposal
        self.f_prop = self._generate_proposal()

        # calculate reward (note: assumes f_best is not yet updated!)
        reward = self.get_reward(self)

        # update best
        self._update_best()

        return self.get_state(self), reward, done, {}

    def reset(self):
        """
        Reset environment

        Returns
        -------
        np.array
            Environment state
        """
        super(HyFlexEnv, self).reset_()

        domain, instance_index = self.instance
        # create problem domain
        if domain=="Toy":
            self.problem = ToyProblemDomain(self.seed)
        else:
            self.problem = HyflexProblemDomain(domain, self.seed)
        # classify heuristics as unary/binary
        self.unary_heuristics = self.problem.getHeuristicsOfType(H_TYPE.LOCAL_SEARCH)
        self.unary_heuristics += self.problem.getHeuristicsOfType(H_TYPE.MUTATION)
        self.unary_heuristics += self.problem.getHeuristicsOfType(H_TYPE.RUIN_RECREATE)
        self.unary_heuristics += self.problem.getHeuristicsOfType(H_TYPE.OTHER)
        self.binary_heuristics = self.problem.getHeuristicsOfType(H_TYPE.CROSSOVER)
        # load instance
        self.problem.loadInstance(instance_index)
        # initialise solution memory
        self.problem.setMemorySize(self.mem_size)
        self.problem.initialiseSolution(self.s_inc)
        self.problem.copySolution(self.s_inc, self.s_best)
        # initialise fitness best/inc
        self.f_best = self.problem.getFunctionValue(self.s_best)
        self.f_inc = self.f_best
        # generate a proposal
        self.f_prop = self._generate_proposal()
        # update best
        self._update_best()
        return self.get_state(self)

    def _generate_proposal(self):
        # select uniformly at random between 0-ary (re-init), 1-ary, 2-ary heuristics
        nary = self.np_random.choice([0] + [1] * len(self.unary_heuristics) + [2] * len(self.binary_heuristics))
        if nary == 0:
            self.problem.initialiseSolution(self.s_prop)
            f_prop = self.problem.getFunctionValue(self.s_prop)
        elif nary == 1:
            h = self.np_random.choice(self.unary_heuristics)
            f_prop = self.problem.applyHeuristicUnary(h, self.s_inc, self.s_prop)
        else:
            h = self.np_random.choice(self.binary_heuristics)
            # note: the best solution found thus far is used as 2nd argument for crossover
            f_prop = self.problem.applyHeuristicBinary(h, self.s_inc, self.s_best, self.s_prop)
        return f_prop

    def _update_best(self):
        if self.f_prop < self.f_best:
            self.problem.copySolution(self.s_prop, self.s_best)
            self.f_best = self.f_prop

    def close(self):
        """
        No additional cleanup necessary

        Returns
        -------
        bool
            Cleanup flag
        """
        return True

    def render(self, mode: str = "human"):
        """
        Render env in human mode

        Parameters
        ----------
        mode : str
            Execution mode
        """
        if mode != "human":
            raise NotImplementedError

        print("incumbent: {} \t proposed: {} \t best: {}".format(self.f_inc, self.f_prop, self.f_best))

    def get_default_reward(self, _):
        """
        Compute reward

        Returns
        -------
        float
            Reward

        """
        return max(self.f_best - self.f_prop, 0)

    def get_default_state(self, _):
        """
        Gather state description

        Returns
        -------
        dict
            Environment state

        """
        return {"f_delta": self.f_inc - self.f_prop}<|MERGE_RESOLUTION|>--- conflicted
+++ resolved
@@ -7,19 +7,13 @@
 from typing import List
 
 import numpy as np
-
-<<<<<<< HEAD
-class ProblemDomain:
-    """
-    This class implements a generic python wrapper for HyFlex problem domains.
-=======
 import requests
 
 HeuristicType = Enum('HeuristicType', 'CROSSOVER LOCAL_SEARCH MUTATION OTHER RUIN_RECREATE')
 H_TYPE = HeuristicType
 
+
 class ToyProblemDomain:
->>>>>>> 027d45b8
     """
     This class is a toy domain
 
@@ -28,11 +22,7 @@
         env = bench.get_environment()
     """
 
-<<<<<<< HEAD
-    def __init__(self, domain: str, seed: int):
-=======
     def __init__(self, seed: int):
->>>>>>> 027d45b8
         """
         Creates a new problem domain and creates a new random number generator using the seed provided. If
         the seed takes the value -1, the seed is generated taking the current System time. The random number generator
@@ -43,9 +33,9 @@
         :param seed: a random seed
         """
         # raise NotImplementedError
-        self.heuristics = [lambda x: x-2,
-                           lambda x: x+1,
-                           lambda x: x+2,
+        self.heuristics = [lambda x: x - 2,
+                           lambda x: x + 1,
+                           lambda x: x + 2,
                            lambda x: x / 2 if x % 2 == 0 else 2 * x]
         self.heuristics_of_type = {HeuristicType.CROSSOVER: [],
                                    HeuristicType.LOCAL_SEARCH: [0],
@@ -56,8 +46,6 @@
         self.mem_size = 2
         self.mem = None
         self.base = None
-<<<<<<< HEAD
-=======
 
     def getHeuristicsOfType(self, heuristicType: HeuristicType) -> List[int]:
         """
@@ -76,7 +64,7 @@
         :param instanceID: Specifies the instance to load. The ID's start at zero.
         :return: None
         """
-        self.base = 1024 + 2**instanceID
+        self.base = 1024 + 2 ** instanceID
         self.mem = [-1] * self.mem_size
 
     def setMemorySize(self, size: int) -> None:
@@ -107,7 +95,7 @@
 
         :return: The number of heuristics available in this problem domain
         """
-        return len(self.heuristics) 
+        return len(self.heuristics)
 
     def applyHeuristicUnary(self, heuristicID: int, solutionSourceIndex: int, solutionDestinationIndex: int) -> float:
         """
@@ -123,7 +111,6 @@
         s = self.heuristics[heuristicID](self.mem[solutionSourceIndex])
         self.mem[solutionDestinationIndex] = s if s >= 0 else self.mem[solutionSourceIndex]
         return self.mem[solutionDestinationIndex]
-
 
     def copySolution(self, solutionSourceIndex: int, solutionDestinationIndex: int) -> None:
         """
@@ -177,8 +164,6 @@
         self.host = host
         self.token = requests.put(self.host + "/instantiate/" + domain + "/" + str(seed)).text
 
->>>>>>> 027d45b8
-
     def getHeuristicCallRecord(self) -> List[int]:
         """
         Shows how many times each low level heuristic has been called.
@@ -186,12 +171,7 @@
         :return: A list which contains an integer value for each low level heuristic, representing the number of times
             that heuristic has been called by the HyperHeuristic object.
         """
-<<<<<<< HEAD
-        raise NotImplementedError
-=======
         return requests.get(self.host + "/heuristic/record/call/" + self.token).json()
-
->>>>>>> 027d45b8
 
     def getHeuristicCallTimeRecord(self) -> List[int]:
         """
@@ -200,12 +180,7 @@
         :return: A list which contains an integer value representing the total number of milliseconds used by each low
             level heuristic.
         """
-<<<<<<< HEAD
-        raise NotImplementedError
-=======
         return requests.get(self.host + "/heuristic/record/callTime/" + self.token).json()
-
->>>>>>> 027d45b8
 
     def setDepthOfSearch(self, depthOfSearch: float) -> None:
         """
@@ -216,12 +191,7 @@
             the low level heuristic.
         :return: None
         """
-<<<<<<< HEAD
-        raise NotImplementedError
-=======
         requests.post(self.host + "/search/depth/" + self.token + "/" + str(depthOfSearch))
-
->>>>>>> 027d45b8
 
     def setIntensityOfMutation(self, intensityOfMutation: float) -> None:
         """
@@ -237,38 +207,23 @@
             operation of the low level heuristic.
         :return: None
         """
-<<<<<<< HEAD
-        raise NotImplementedError
-=======
         requests.post(self.host + "/mutationIntensity/" + self.token + "/" + str(intensityOfMutation))
 
->>>>>>> 027d45b8
-
     def getDepthOfSearch(self) -> float:
         """
         Gets the current intensity of mutation parameter.
 
         :return: the current value of the intensity of mutation parameter.
         """
-<<<<<<< HEAD
-        raise NotImplementedError
-=======
         return requests.get(self.host + "/search/depth/" + self.token).text
 
->>>>>>> 027d45b8
-
     def getIntensityOfMutation(self) -> float:
         """
         Gets the current intensity of mutation parameter.
 
         :return: the current value of the intensity of mutation parameter.
         """
-<<<<<<< HEAD
-        raise NotImplementedError
-=======
         return float(requests.get(self.host + "/mutationIntensity/" + self.token).text)
-
->>>>>>> 027d45b8
 
     def getHeuristicsOfType(self, heuristicType: HeuristicType) -> List[int]:
         """
@@ -278,13 +233,7 @@
         :return: A list containing the indices of the heuristics of the type specified. If there are no heuristics of
             this type it returns None.
         """
-<<<<<<< HEAD
-        # raise NotImplementedError
-        return self.heuristics_of_type[heuristicType]
-=======
         return list(requests.get(self.host + "/heuristic/" + self.token + "/" + str(heuristicType.name)).json())
-
->>>>>>> 027d45b8
 
     def getHeuristicsThatUseIntensityOfMutation(self) -> List[int]:
         """
@@ -294,12 +243,7 @@
         :return: An array containing the indexes of the heuristics that use the intensityOfMutation parameter, or None
             if there are no heuristics of this type.
         """
-<<<<<<< HEAD
-        raise NotImplementedError
-=======
         return requests.get(self.host + "/heuristic/mutationIntensity/" + self.token).json()
-
->>>>>>> 027d45b8
 
     def getHeuristicsThatUseDepthOfSearch(self) -> List[int]:
         """
@@ -309,13 +253,8 @@
         :return: An array containing the indexes of the heuristics that use the depthOfSearch parameter, or None if
             there are no heuristics of this type.
         """
-<<<<<<< HEAD
-        raise NotImplementedError
-=======
         return requests.get(self.host + "/heuristic/depth/" + self.token).json()
 
->>>>>>> 027d45b8
-
     def loadInstance(self, instanceID: int) -> None:
         """
         Loads the instance specified by instanceID.
@@ -323,15 +262,8 @@
         :param instanceID: Specifies the instance to load. The ID's start at zero.
         :return: None
         """
-<<<<<<< HEAD
-        # raise NotImplementedError
-        self.base = 1024 + 2**instanceID
-        self.mem = [-1] * self.mem_size
-=======
         requests.post(self.host + "/instance/" + self.token + "/" + str(instanceID))
 
->>>>>>> 027d45b8
-
     def setMemorySize(self, size: int) -> None:
         """
         Sets the size of the array where the solutions are stored. The default size is 2.
@@ -339,14 +271,7 @@
         :param size: The new size of the solution array.
         :return: None
         """
-<<<<<<< HEAD
-        # raise NotImplementedError
-        self.mem_size = size
-        self.mem = [-1] * self.mem_size
-=======
         requests.post(self.host + "/memorySize/" + self.token + "/" + str(size))
-
->>>>>>> 027d45b8
 
     def initialiseSolution(self, index: int) -> None:
         """
@@ -358,26 +283,16 @@
         :param index: The index of the memory array at which the solution should be initialised.
         :return: None
         """
-<<<<<<< HEAD
         # raise NotImplementedError
-        self.mem[index] = self.base
-=======
         requests.put(self.host + "/solution/init/" + self.token + "/" + str(index))
 
->>>>>>> 027d45b8
-
     def getNumberOfHeuristics(self) -> None:
         """
         Gets the number of heuristics available in this problem domain
 
         :return: The number of heuristics available in this problem domain
         """
-<<<<<<< HEAD
-        raise NotImplementedError
-=======
         return int(requests.get(self.host + "/heuristic/num/" + self.token).text)
-
->>>>>>> 027d45b8
 
     def applyHeuristicUnary(self, heuristicID: int, solutionSourceIndex: int, solutionDestinationIndex: int) -> float:
         """
@@ -390,16 +305,8 @@
         :param solutionDestinationIndex: The index in the memory array at which to store the resulting solution
         :return: the objective function value of the solution created by applying the heuristic
         """
-<<<<<<< HEAD
-        # raise NotImplementedError
-        s = self.heuristics[heuristicID](self.mem[solutionSourceIndex])
-        self.mem[solutionDestinationIndex] = s if s >= 0 else self.mem[solutionSourceIndex]
-        return self.mem[solutionDestinationIndex]
-=======
         return float(requests.post(self.host + "/heuristic/apply/" + self.token + "/" + str(heuristicID) + "/" + str(
             solutionSourceIndex) + "/" + str(solutionDestinationIndex)).text)
-
->>>>>>> 027d45b8
 
     def applyHeuristicBinary(self, heuristicID: int, solutionSourceIndex1: int, solutionSourceIndex2: int,
                              solutionDestinationIndex: int) -> float:
@@ -414,14 +321,9 @@
         :param solutionDestinationIndex: The index in the memory array at which to store the resulting solution
         :return: the objective function value of the solution created by applying the heuristic
         """
-<<<<<<< HEAD
-        raise NotImplementedError
-=======
         return float(requests.post(self.host + "/heuristic/apply/" + self.token + "/" + str(heuristicID) + "/" + str(
             solutionSourceIndex1) + "/" + str(solutionSourceIndex2) + "/" + str(solutionDestinationIndex)).text)
 
->>>>>>> 027d45b8
-
     def copySolution(self, solutionSourceIndex: int, solutionDestinationIndex: int) -> None:
         """
         Copies a solution from one position in the solution array to another
@@ -430,65 +332,40 @@
         :param solutionDestinationIndex: The position in the array to copy the solution to.
         :return: None
         """
-<<<<<<< HEAD
-        # raise NotImplementedError
-        self.mem[solutionDestinationIndex] = self.mem[solutionSourceIndex]
-=======
         requests.post(self.host + "/solution/copy/" + self.token + "/" + str(solutionSourceIndex) + "/" + str(
             solutionDestinationIndex))
 
->>>>>>> 027d45b8
-
     def toString(self) -> str:
         """
         Gets the name of the problem domain. For example, "Bin Packing"
 
         :return: the name of the ProblemDomain
         """
-<<<<<<< HEAD
-        raise NotImplementedError
-=======
         return requests.get(self.host + "/toString/" + self.token).text
 
->>>>>>> 027d45b8
-
     def getNumberOfInstances(self) -> int:
         """
         Gets the number of instances available in this problem domain
 
         :return: the number of instances available
         """
-<<<<<<< HEAD
-        raise NotImplementedError
-=======
         return int(requests.get(self.host + "/instances/" + self.token).text)
 
->>>>>>> 027d45b8
-
     def bestSolutionToString(self) -> str:
         """
         Returns the objective function value of the best solution found so far by the HyperHeuristic.
 
         :return: The objective function value of the best solution.
         """
-<<<<<<< HEAD
-        raise NotImplementedError
-=======
         return requests.get(self.host + "/solution/best/toString/" + self.token).text
 
->>>>>>> 027d45b8
-
     def getBestSolutionValue(self) -> float:
         """
         Returns the objective function value of the best solution found so far by the HyperHeuristic.
 
         :return: The objective function value of the best solution.
         """
-<<<<<<< HEAD
-=======
         return float(requests.get(self.host + "/solution/best/value/" + self.token).text)
-
->>>>>>> 027d45b8
 
     def solutionToString(self, solutionIndex: int) -> str:
         """
@@ -497,12 +374,7 @@
         :param solutionIndex: The index of the solution of which a String representation is required
         :return: A String representation of the solution at solutionIndex in the solution memory
         """
-<<<<<<< HEAD
-        raise NotImplementedError
-=======
         return requests.get(self.host + "/solution/toString/" + self.token + "/" + str(solutionIndex)).text
-
->>>>>>> 027d45b8
 
     def getFunctionValue(self, solutionIndex: int) -> float:
         """
@@ -512,14 +384,7 @@
         :return: A double value of the solution's objective function value.
         """
         # raise NotImplementedError
-<<<<<<< HEAD
-        return self.mem[solutionIndex]
-=======
         return float(requests.get(self.host + "/solution/functionValue/" + self.token + "/" + str(solutionIndex)).text)
-
-
-    # return self.mem[solutionIndex]
->>>>>>> 027d45b8
 
     def compareSolutions(self, solutionIndex1: int, solutionIndex2: int) -> bool:
         """
@@ -530,18 +395,15 @@
         :param solutionIndex2: The index of the second solution in the comparison
         :return: true if the solutions are identical, false otherwise.
         """
-<<<<<<< HEAD
-        raise NotImplementedError
-=======
         return bool(requests.get(
             self.host + "/solution/compare/" + self.token + "/" + str(solutionIndex1) + "/" + str(solutionIndex2)).text)
->>>>>>> 027d45b8
 
 
 """
 Gym Environment for HyFlex
 """
 from dacbench import AbstractEnv
+
 
 class HyFlexEnv(AbstractEnv):
     """
@@ -635,7 +497,7 @@
 
         domain, instance_index = self.instance
         # create problem domain
-        if domain=="Toy":
+        if domain == "Toy":
             self.problem = ToyProblemDomain(self.seed)
         else:
             self.problem = HyflexProblemDomain(domain, self.seed)
