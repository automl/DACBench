--- conflicted
+++ resolved
@@ -288,12 +288,8 @@
         :param index: The index of the memory array at which the solution should be initialised.
         :return: None
         """
-<<<<<<< HEAD
+        # raise NotImplementedError
         self.session.put(self.host + "/solution/init/" + self.token + "/" + str(index))
-=======
-        # raise NotImplementedError
-        requests.put(self.host + "/solution/init/" + self.token + "/" + str(index))
->>>>>>> 2f3a8135
 
     def getNumberOfHeuristics(self) -> None:
         """
