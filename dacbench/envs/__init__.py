# flake8: noqa: F401
from dacbench.envs.luby import LubyEnv, luby_gen
from dacbench.envs.sigmoid import (
    SigmoidEnv,
    ContinuousSigmoidEnv,
    ContinuousStateSigmoidEnv,
)
from dacbench.envs.fast_downward import FastDownwardEnv
from dacbench.envs.toysgd import ToySGDEnv
from dacbench.envs.geometric import GeometricEnv

<<<<<<< HEAD
__all__ = [
    "LubyEnv",
    "luby_gen",
    "SigmoidEnv",
    "FastDownwardEnv",
    "CMAESEnv",
    "CMAStepSizeEnv",
    "ModeaEnv",
    "SGDEnv",
    "RLSEnvDiscrete",
    "RLSEnv",
    "ModCMAEnv",
    "GeometricEnv",
]
=======
__all__ = ["LubyEnv", "luby_gen", "SigmoidEnv", "FastDownwardEnv", "ToySGDEnv"]


import importlib
import warnings

cma_spec = importlib.util.find_spec("cma")
found = cma_spec is not None
if found:
    from dacbench.envs.cma_es import CMAESEnv

    __all__.append("CMAESEnv")
else:
    warnings.warn(
        "CMA-ES Benchmark not installed. If you want to use this benchmark, please follow the installation guide."
    )

modea_spec = importlib.util.find_spec("modea")
found = modea_spec is not None
if found:
    from dacbench.envs.modea import ModeaEnv

    __all__.append("ModeaEnv")
else:
    warnings.warn(
        "Modea Benchmark not installed. If you want to use this benchmark, please follow the installation guide."
    )

modcma_spec = importlib.util.find_spec("modcma")
found = modcma_spec is not None
if found:
    from dacbench.envs.cma_step_size import CMAStepSizeEnv
    from dacbench.envs.modcma import ModCMAEnv

    __all__.append("ModCMAEnv")
    __all__.append("CMAStepSizeEnv")
else:
    warnings.warn(
        "ModCMA Benchmark not installed. If you want to use this benchmark, please follow the installation guide."
    )

sgd_spec = importlib.util.find_spec("torchvision")
found = sgd_spec is not None
if found:
    from dacbench.envs.sgd import SGDEnv

    __all__.append("SGDEnv")
else:
    warnings.warn(
        "SGD Benchmark not installed. If you want to use this benchmark, please follow the installation guide."
    )

theory_spec = importlib.util.find_spec("uuid")
found = theory_spec is not None
if found:
    from dacbench.envs.theory import RLSEnvDiscrete, RLSEnv

    __all__.append("RLSEnv")
    __all__.append("RLSEnvDiscrete")
else:
    warnings.warn(
        "Theory Benchmark not installed. If you want to use this benchmark, please follow the installation guide."
    )
>>>>>>> e833030c
<|MERGE_RESOLUTION|>--- conflicted
+++ resolved
@@ -9,23 +9,7 @@
 from dacbench.envs.toysgd import ToySGDEnv
 from dacbench.envs.geometric import GeometricEnv
 
-<<<<<<< HEAD
-__all__ = [
-    "LubyEnv",
-    "luby_gen",
-    "SigmoidEnv",
-    "FastDownwardEnv",
-    "CMAESEnv",
-    "CMAStepSizeEnv",
-    "ModeaEnv",
-    "SGDEnv",
-    "RLSEnvDiscrete",
-    "RLSEnv",
-    "ModCMAEnv",
-    "GeometricEnv",
-]
-=======
-__all__ = ["LubyEnv", "luby_gen", "SigmoidEnv", "FastDownwardEnv", "ToySGDEnv"]
+__all__ = ["LubyEnv", "luby_gen", "SigmoidEnv", "FastDownwardEnv", "ToySGDEnv", "GeometricEnv"]
 
 
 import importlib
@@ -87,5 +71,4 @@
 else:
     warnings.warn(
         "Theory Benchmark not installed. If you want to use this benchmark, please follow the installation guide."
-    )
->>>>>>> e833030c
+    )